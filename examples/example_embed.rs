// Copyright 2016 PingCAP, Inc.
//
// Licensed under the Apache License, Version 2.0 (the "License");
// you may not use this file except in compliance with the License.
// You may obtain a copy of the License at
//
//     http://www.apache.org/licenses/LICENSE-2.0
//
// Unless required by applicable law or agreed to in writing, software
// distributed under the License is distributed on an "AS IS" BASIS,
// See the License for the specific language governing permissions and
// limitations under the License.

extern crate prometheus;

use std::thread;
use std::time::Duration;

<<<<<<< HEAD
use prometheus::{Opts, Registry, Counter, CounterVec, Gauge, GaugeVec, TextEncoder, Encoder};
=======
use prometheus::encoder::{TextEncoder, Encoder};
use prometheus::{Opts, Registry, Counter, CounterVec, Gauge, GaugeVec, Untyped, UntypedVec};
>>>>>>> 826e22da

fn main() {
    let r = Registry::new();

    let counter_opts =
        Opts::new("test_counter", "test counter help").const_label("a", "1").const_label("b", "2");
    let counter = Counter::with_opts(counter_opts).unwrap();
    let counter_vec_opts = Opts::new("test_counter_vec", "test counter vector help")
        .const_label("a", "1")
        .const_label("b", "2");
    let counter_vec = CounterVec::new(counter_vec_opts, &["c", "d"]).unwrap();

    r.register(Box::new(counter.clone())).unwrap();
    r.register(Box::new(counter_vec.clone())).unwrap();

    let gauge_opts =
        Opts::new("test_gauge", "test gauge help").const_label("a", "1").const_label("b", "2");
    let gauge = Gauge::with_opts(gauge_opts).unwrap();
    let gauge_vec_opts = Opts::new("test_gauge_vec", "test gauge vector help")
        .const_label("a", "1")
        .const_label("b", "2");
    let gauge_vec = GaugeVec::new(gauge_vec_opts, &["c", "d"]).unwrap();

    r.register(Box::new(gauge.clone())).unwrap();
    r.register(Box::new(gauge_vec.clone())).unwrap();

    let untyped_opts =
        Opts::new("test_untyped", "test untyped help").const_label("a", "1").const_label("b", "2");
    let untyped = Untyped::with_opts(untyped_opts).unwrap();
    let untyped_vec_opts = Opts::new("test_untyped_vec", "test untyped vector help")
        .const_label("a", "1")
        .const_label("b", "2");
    let untyped_vec = UntypedVec::new(untyped_vec_opts, &["c", "d"]).unwrap();

    r.register(Box::new(untyped.clone())).unwrap();
    r.register(Box::new(untyped_vec.clone())).unwrap();

    counter.inc();
    assert_eq!(counter.get() as u64, 1);
    counter.inc_by(42.0).unwrap();
    assert_eq!(counter.get() as u64, 43);

    counter_vec.with_label_values(&["3", "4"]).inc();
    assert_eq!(counter_vec.with_label_values(&["3", "4"]).get() as u64, 1);

    counter_vec.with_label_values(&["3", "4"]).inc_by(42.0).unwrap();
    assert_eq!(counter_vec.with_label_values(&["3", "4"]).get() as u64, 43);

    gauge.inc();
    assert_eq!(gauge.get() as u64, 1);
    gauge.add(42.0);
    assert_eq!(gauge.get() as u64, 43);

    gauge_vec.with_label_values(&["3", "4"]).inc();
    assert_eq!(gauge_vec.with_label_values(&["3", "4"]).get() as u64, 1);

    gauge_vec.with_label_values(&["3", "4"]).set(42.0);
    assert_eq!(gauge_vec.with_label_values(&["3", "4"]).get() as u64, 42);

    untyped_vec.with_label_values(&["3", "4"]).set(42.0);
    assert_eq!(untyped_vec.with_label_values(&["3", "4"]).get() as u64, 42);

    let c2 = counter.clone();
    let cv2 = counter_vec.clone();
    let g2 = gauge.clone();
    let gv2 = gauge_vec.clone();
    let u2 = untyped.clone();
    let uv2 = untyped_vec.clone();
    thread::spawn(move || {
        for _ in 0..10 {
            thread::sleep(Duration::from_millis(500));
            c2.inc();
            cv2.with_label_values(&["3", "4"]).inc();
            g2.inc();
            gv2.with_label_values(&["3", "4"]).inc();
            u2.inc();
            uv2.with_label_values(&["3", "4"]).inc();
        }
    });

    thread::spawn(move || {
        for _ in 0..5 {
            thread::sleep(Duration::from_secs(1));
            counter.inc();
            counter_vec.with_label_values(&["3", "4"]).inc();
            gauge.dec();
            gauge_vec.with_label_values(&["3", "4"]).set(42.0);
            untyped.dec();
            untyped_vec.with_label_values(&["3", "4"]).set(77.0);
        }
    });

    // Choose your writer and encoder.
    let mut buffer = Vec::<u8>::new();
    let encoder = TextEncoder::new();
    for _ in 0..5 {
        let metric_familys = r.gather();
        encoder.encode(&metric_familys, &mut buffer).unwrap();

        // Output to the standard output.
        println!("{}", String::from_utf8(buffer.clone()).unwrap());

        buffer.clear();
        thread::sleep(Duration::from_secs(1));
    }
}<|MERGE_RESOLUTION|>--- conflicted
+++ resolved
@@ -16,12 +16,8 @@
 use std::thread;
 use std::time::Duration;
 
-<<<<<<< HEAD
-use prometheus::{Opts, Registry, Counter, CounterVec, Gauge, GaugeVec, TextEncoder, Encoder};
-=======
-use prometheus::encoder::{TextEncoder, Encoder};
-use prometheus::{Opts, Registry, Counter, CounterVec, Gauge, GaugeVec, Untyped, UntypedVec};
->>>>>>> 826e22da
+use prometheus::{Opts, Registry, Counter, CounterVec, Gauge, GaugeVec, Untyped, UntypedVec,
+                 TextEncoder, Encoder};
 
 fn main() {
     let r = Registry::new();
